
from .. import db
from ._utils import *
import discord


class Teams(Cog):
	@command()
	async def setteam(self, ctx, team_type, team_number):
		team_type = team_type.casefold()
		with db.Session() as session:
			dbtransaction = TeamNumbers(user_id=ctx.author.id, team_number=int(team_number), team_type=team_type)
			session.add(dbtransaction)
<<<<<<< HEAD
			await ctx.send("Team number set!")
=======
		await ctx.send("Team number set!")
	setteam.example_usage = """
	`{prefix}setteam type team_number` - Creates an association in the database with a specified team
	"""
>>>>>>> 9d5d3956

	@command()
	async def removeteam(self, ctx, team_type, team_number):
		team_type = team_type.casefold()
		with db.Session() as session:
<<<<<<< HEAD
			results = session.query(TeamNumbers).filter_by(user_id=ctx.author.id, team_type=team_type, team_number=team_number).one_or_none()
			if results is not None:
				session.delete(results)
				await ctx.send("Removed association with {} team {}".format(team_type, team_number))
			if results is None:
				await ctx.send("Couldn't find any associations with that team!")
=======
			counter = 0
			if team_type == 'frc':
				results = session.query(TeamNumbers).filter_by(user_id=ctx.author.id, frc_team=team_number).all()
			elif team_type == 'ftc':
				results = session.query(TeamNumbers).filter_by(user_id=ctx.author.id, ftc_team=team_number).all()
			else:
				results = {}
				await ctx.send("Please specify a valid team type!")
			for i in results:
				session.delete(i)
				counter += 1
			await ctx.send("Removed {} associations with team {}".format(counter, team_number))
	removeteam.example_usage = """
	`{prefix}removeteam type team_number` - Removes your associations with a specified team 
	"""
>>>>>>> 9d5d3956

	@command()
	async def teamsfor(self, ctx, user: discord.Member=None):
		if user is None:
			user = ctx.author
		with db.Session() as session:
			teams = session.query(TeamNumbers).filter_by(user_id=user.id).all()
			if len(teams) is 0:
				await ctx.send("Couldn't find any teams for that user!")
			else:
				e = discord.Embed(type='rich')
				e.title = 'Teams for {}'.format(user.display_name)
				e.description = "Teams: \n"
				for i in teams:
					e.description = "{} {} Team {} \n".format(e.description, i.team_type.upper(), i.team_number)
				await ctx.send(embed=e)
	teamsfor.example_usage = """
	`{prefix}teamsfor member` - Returns all team associations with the mentioned user. Assumes caller if blank.
	"""

	@command()
	async def onteam(self, ctx, team_type, team_number):
		team_type = team_type.casefold()
		with db.Session() as session:
			users = session.query(TeamNumbers).filter_by(team_number=team_number, team_type=team_type).all()
			if len(users) == 0:
				await ctx.send("Nobody on that team found!")
			else:
				e = discord.Embed(type='rich')
				e.title = 'Users on team {}'.format(team_number)
				e.description = "Users: \n"
				for i in users:
					user = ctx.guild.get_member(i.user_id)
					e.description = "{}{} {} \n".format(e.description, user.display_name, user.mention)
				await ctx.send(embed=e)
	onteam.example_usage = """
	`{prefix}onteam type team_number` - Returns a list of users associated with a given team type and number
	"""


class TeamNumbers(db.DatabaseObject):
	__tablename__ = 'team_numbers'
	user_id = db.Column(db.Integer, primary_key=True)
	team_number = db.Column(db.Integer, primary_key=True)
	team_type = db.Column(db.String, primary_key=True)


def setup(bot):
	bot.add_cog(Teams(bot))<|MERGE_RESOLUTION|>--- conflicted
+++ resolved
@@ -11,43 +11,24 @@
 		with db.Session() as session:
 			dbtransaction = TeamNumbers(user_id=ctx.author.id, team_number=int(team_number), team_type=team_type)
 			session.add(dbtransaction)
-<<<<<<< HEAD
-			await ctx.send("Team number set!")
-=======
 		await ctx.send("Team number set!")
 	setteam.example_usage = """
 	`{prefix}setteam type team_number` - Creates an association in the database with a specified team
 	"""
->>>>>>> 9d5d3956
 
 	@command()
 	async def removeteam(self, ctx, team_type, team_number):
 		team_type = team_type.casefold()
 		with db.Session() as session:
-<<<<<<< HEAD
 			results = session.query(TeamNumbers).filter_by(user_id=ctx.author.id, team_type=team_type, team_number=team_number).one_or_none()
 			if results is not None:
 				session.delete(results)
 				await ctx.send("Removed association with {} team {}".format(team_type, team_number))
 			if results is None:
 				await ctx.send("Couldn't find any associations with that team!")
-=======
-			counter = 0
-			if team_type == 'frc':
-				results = session.query(TeamNumbers).filter_by(user_id=ctx.author.id, frc_team=team_number).all()
-			elif team_type == 'ftc':
-				results = session.query(TeamNumbers).filter_by(user_id=ctx.author.id, ftc_team=team_number).all()
-			else:
-				results = {}
-				await ctx.send("Please specify a valid team type!")
-			for i in results:
-				session.delete(i)
-				counter += 1
-			await ctx.send("Removed {} associations with team {}".format(counter, team_number))
 	removeteam.example_usage = """
 	`{prefix}removeteam type team_number` - Removes your associations with a specified team 
 	"""
->>>>>>> 9d5d3956
 
 	@command()
 	async def teamsfor(self, ctx, user: discord.Member=None):
