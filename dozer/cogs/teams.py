"""Commands for making and seeing robotics team associations."""

import json

import discord
from aiotba.http import AioTBAError
from discord.ext.commands import BadArgument, guild_only, has_permissions
from discord_slash import cog_ext, SlashContext

from dozer.context import DozerContext
from ._utils import *
from .info import blurple
from .. import db
from ..Components.TeamNumbers import TeamNumbers


class Teams(Cog):
    """Commands for making and seeing robotics team associations."""

    @cog_ext.cog_slash(name="setteam", description="Sets an association with your team in the database.")
    async def slash_setteam(self, ctx: SlashContext, team_type: str, team_number: int):
        """setteam slash handler"""
        await self.setteam(ctx, team_type=team_type, team_number=team_number)

    @cog_ext.cog_slash(name="removeteam", description="Removes an association with your team in the database.")
    async def slash_removeteam(self, ctx: SlashContext, team_type: str, team_number: int):
        """removeteamteam slash handler"""
        await self.removeteam(ctx, team_type=team_type, team_number=team_number)

    @cog_ext.cog_slash(name="teamsfor", description="Allows you to see the teams for the selected user or yourself.")
    async def slash_teamsfor(self, ctx: SlashContext, member: discord.Member = None):
        """Teamsfor slash handler"""
        await self.teamsfor(ctx, user=member)

    @command()
    async def setteam(self, ctx: DozerContext, team_type: str, team_number: int):
        """Sets an association with your team in the database."""
        team_type = team_type.casefold()
        dbcheck = await TeamNumbers.get_by(user_id=ctx.author.id, team_type=team_type, team_number=team_number)
        if not dbcheck:
            await TeamNumbers(user_id=ctx.author.id, team_number=team_number, team_type=team_type).update_or_add()
            await ctx.send("Team number set!")
        else:
            raise BadArgument("You are already associated with that team!")

    setteam.example_usage = """
    `{prefix}setteam type team_number` - Creates an association in the database with a specified team
    """

    @command()
    async def removeteam(self, ctx: DozerContext, team_type: str, team_number: int):
        """Removes an association with a team in the database."""
        team_type = team_type.casefold()
        results = await TeamNumbers.get_by(user_id=ctx.author.id, team_type=team_type, team_number=team_number)
        if len(results) != 0:
            await TeamNumbers.delete(user_id=ctx.author.id, team_number=team_number, team_type=team_type)
            await ctx.send("Removed association with {} team {}".format(team_type, team_number))
        else:
            await ctx.send("Couldn't find any associations with that team!")

    removeteam.example_usage = """
    `{prefix}removeteam type team_number` - Removes your associations with a specified team
    """

    @command()
    @guild_only()
    async def teamsfor(self, ctx: DozerContext, user: discord.Member = None):
        """Allows you to see the teams for the mentioned user. If no user is mentioned, your teams are displayed."""
        if user is None:
            user = ctx.author
        teams = await TeamNumbers.get_by(user_id=user.id)
        if len(teams) == 0:
            raise BadArgument("Couldn't find any team associations for that user!")
        else:
            e = discord.Embed(type='rich')
            e.title = 'Teams for {}'.format(user.display_name)
            e.description = "Teams: \n"
            for i in teams:
                e.description = "{} {} Team {} \n".format(e.description, i.team_type.upper(), i.team_number)
            await ctx.send(embed=e)

    teamsfor.example_usage = """
    `{prefix}teamsfor member` - Returns all team associations with the mentioned user. Assumes caller if blank.
    """

    @command()
    @guild_only()
    @bot_has_permissions(add_reactions=True, embed_links=True,
                         read_message_history=True)
    async def compcheck(self, ctx: DozerContext, event_type: str, event_key):
        """Allows you to see people in the Discord server that are going to a certain competition."""
        if event_type.lower() == "frc":
            try:
                teams_raw = await ctx.bot.get_cog("TBA").session.event_teams(event_key)
                teams = [team.team_number for team in teams_raw]
            except AioTBAError:
                raise BadArgument("Invalid event!")
        elif event_type.lower() == "ftc":
            teams_raw = json.loads(await ctx.bot.get_cog("TOA").parser.req(f"/api/event/{event_key}/teams"))
            try:
                teams = [team['team']['team_number'] for team in teams_raw]
            except TypeError:
                raise BadArgument("Invalid event!")
        else:
            raise BadArgument("Unknown event type!")
        found_mems = False
        embeds = []
        for team in teams:
            e = discord.Embed(type='rich')
            e.title = 'Members going to {}'.format(event_key)
            members = await TeamNumbers.get_by(team_type=event_type.lower(), team_number=team)
            memstr = ""
            for member in members:
                mem = ctx.guild.get_member(member.user_id)
                if mem is not None:
                    newmemstr = "{} {} \n".format(mem.display_name, mem.mention)
                    if len(newmemstr + memstr) > 1023:
                        e.add_field(name=f"Team {team}", value=memstr)
                        memstr = ""
                    memstr += newmemstr
                    found_mems = True
            if len(memstr) > 0:
                if len(e.fields) == 25:
                    embeds.append(e)
                    e = discord.Embed(type='rich')
                    e.title = 'Members going to {}'.format(event_key)
                e.add_field(name=f"Team {team}", value=memstr)
                embeds.append(e)
        if not found_mems:
            await ctx.send("Couldn't find any team members for that event!")
            return
        else:
            pagenum = 1
            for embed in embeds:
                embed.set_footer(text=f"Page {pagenum} of {len(embeds)}")
                pagenum += 1
            await paginate(ctx, embeds)

    compcheck.example_usage = """
    `{prefix}compcheck frc 2019txaus` - Returns all members on teams registered for 2019 Austin District Event
    `{prefix}compcheck ftc 1920-TX-AML2` - Returns all members on teams registered for the 2020 Austin Metro League Championship Dell Division
    """

    @group(invoke_without_command=True)
    @guild_only()
    async def onteam(self, ctx: DozerContext, team_type: str, team_number: int):
        """Allows you to see who has associated themselves with a particular team."""
        team_type = team_type.casefold()
        users = await TeamNumbers.get_by(team_type=team_type, team_number=team_number)
        if len(users) == 0:
            await ctx.send("Nobody on that team found!")
        else:
            e = discord.Embed(type='rich')
            e.title = 'Users on team {}'.format(team_number)
            e.description = "Users: \n"
            extra_mems = ""
            for i in users:
                user = ctx.guild.get_member(i.user_id)
                if user is not None:
                    memstr = "{} {} \n".format(user.display_name, user.mention)
                    if len(e.description + memstr) > 2047:
                        extra_mems += memstr
                    else:
                        e.description = e.description + memstr
            if len(extra_mems) != 0:
                e.add_field(name="Users on team {}".format(team_number), value=extra_mems)
            await ctx.send(embed=e)

    onteam.example_usage = """
    `{prefix}onteam type team_number` - Returns a list of users associated with a given team type and number
    """

    @onteam.command()
    @guild_only()
    async def top(self, ctx: DozerContext):
        """Show the top 10 teams by number of members in this guild."""
        users = [mem.id for mem in ctx.guild.members]
        counts = await TeamNumbers.top10(users)
        embed = discord.Embed(title=f'Top teams in {ctx.guild.name}', color=discord.Color.blue())
        embed.description = '\n'.join(
            f'{type_.upper()} team {num} ({count} member{"s" if count > 1 else ""})' for (type_, num, count) in counts)
        await ctx.send(embed=embed)

    top.example_usage = """
    `{prefix}onteam top` - List the 10 teams with the most members in this guild
    """

    @command()
    @guild_only()
    @has_permissions(manage_guild=True)
    async def toggleautoteam(self, ctx: DozerContext):
        """Toggles automatic adding of team association to member nicknames"""
        settings = await AutoAssociation.get_by(guild_id=ctx.guild.id)
        enabled = settings[0].team_on_join if settings else True
        new_settings = AutoAssociation(
            guild_id=ctx.guild.id,
            team_on_join=not enabled
        )
        await new_settings.update_or_add()
        e = discord.Embed(color=blurple)
        modetext = "Enabled" if not enabled else "Disabled"
        e.add_field(name='Success!', value=f"Automatic adding of team association is currently: **{modetext}**")
        e.set_footer(text='Triggered by ' + ctx.author.display_name)
        await ctx.send(embed=e)

    @Cog.listener('on_member_join')
    async def on_member_join(self, member: discord.Member):
        """Adds a user's team association to their name when they join (if exactly 1 association)"""
        settings = await AutoAssociation.get_by(guild_id=member.guild.id)
        enabled = settings[0].team_on_join if settings else True
        if member.guild.me.guild_permissions.manage_nicknames and enabled:
            query = await TeamNumbers.get_by(user_id=member.id)
            if len(query) == 1:
                nick = "{} {}{}".format(member.display_name, query[0].team_type, query[0].team_number)
                if len(nick) <= 32:
                    await member.edit(nick=nick)


class AutoAssociation(db.DatabaseTable):
    """Contains Basic misc guild settings"""
    __tablename__ = 'auto_associations'
    __uniques__ = 'guild_id'

    @classmethod
    async def initial_create(cls):
        """Create the table in the database"""
        async with db.Pool.acquire() as conn:
            await conn.execute(f"""
            CREATE TABLE {cls.__tablename__} (
            guild_id bigint NOT NULL,
            team_on_join boolean NOT NULL,
            PRIMARY KEY (guild_id)
            )""")

    def __init__(self, guild_id: int, team_on_join: bool = True):
        super().__init__()
        self.guild_id = guild_id
        self.team_on_join = team_on_join

    @classmethod
    async def get_by(cls, **kwargs):
        results = await super().get_by(**kwargs)
        result_list = []
        for result in results:
            obj = AutoAssociation(guild_id=result.get("guild_id"), team_on_join=result.get("team_on_join"))
            result_list.append(obj)
        return result_list


<<<<<<< HEAD
class TeamNumbers(db.DatabaseTable):
    """Database operations for tracking team associations."""
    __tablename__ = 'team_numbers'
    __uniques__ = 'user_id, team_number, team_type'

    @classmethod
    async def initial_create(cls):
        """Create the table in the database"""
        async with db.Pool.acquire() as conn:
            await conn.execute(f"""
            CREATE TABLE {cls.__tablename__} (
            user_id bigint NOT NULL,
            team_number bigint NOT NULL,
            team_type VARCHAR NOT NULL,
            PRIMARY KEY (user_id, team_number, team_type)
            )""")

    def __init__(self, user_id: int, team_number: int, team_type: str):
        super().__init__()
        self.user_id = user_id
        self.team_number = team_number
        self.team_type = team_type

    async def update_or_add(self):
        """Assign the attribute to this object, then call this method to either insert the object if it doesn't exist in
        the DB or update it if it does exist. It will update every column not specified in __uniques__."""
        # This is its own functions because all columns must be unique, which breaks the syntax of the other one
        keys = []
        values = []
        for var, value in self.__dict__.items():
            # Done so that the two are guaranteed to be in the same order, which isn't true of keys() and values()
            if value is not None:
                keys.append(var)
                values.append(value)
        async with db.Pool.acquire() as conn:
            statement = f"""
            INSERT INTO {self.__tablename__} ({", ".join(keys)})
            VALUES({','.join(f'${i + 1}' for i in range(len(values)))}) 
            """
            await conn.execute(statement, *values)

    @classmethod
    async def get_by(cls, **kwargs):
        results = await super().get_by(**kwargs)
        result_list = []
        for result in results:
            obj = TeamNumbers(user_id=result.get("user_id"),
                              team_number=result.get("team_number"),
                              team_type=result.get("team_type"))
            result_list.append(obj)
        return result_list

    # noinspection SqlResolve
    @classmethod
    async def top10(cls, user_ids):
        """Returns the top 10 team entries"""
        query = f"""SELECT team_type, team_number, count(*)
                FROM {cls.__tablename__}
                WHERE user_id = ANY($1) --first param: list of user IDs
                GROUP BY team_type, team_number
                ORDER BY count DESC, team_type, team_number
                LIMIT 10"""
        async with db.Pool.acquire() as conn:
            return await conn.fetch(query, user_ids)


=======
>>>>>>> 17079ad5
def setup(bot):
    """Adds this cog to the main bot"""
    bot.add_cog(Teams(bot))<|MERGE_RESOLUTION|>--- conflicted
+++ resolved
@@ -247,7 +247,6 @@
         return result_list
 
 
-<<<<<<< HEAD
 class TeamNumbers(db.DatabaseTable):
     """Database operations for tracking team associations."""
     __tablename__ = 'team_numbers'
@@ -313,9 +312,6 @@
         async with db.Pool.acquire() as conn:
             return await conn.fetch(query, user_ids)
 
-
-=======
->>>>>>> 17079ad5
 def setup(bot):
     """Adds this cog to the main bot"""
     bot.add_cog(Teams(bot))