"""Namegame, where you try to remember a team number starting with the last number of the previous played team"""
import asyncio
import gzip
import pickle
import traceback
from collections import OrderedDict
from functools import wraps

import discord
import tbapi
<<<<<<< HEAD
from discord.utils import escape_markdown
=======
from discord.ext import commands
>>>>>>> 8255507b
from discord.ext.commands import has_permissions
from fuzzywuzzy import fuzz

from dozer.bot import DOZER_LOGGER
from dozer.context import DozerContext
from ._utils import *
from .. import db

SUPPORTED_MODES = ["frc", "ftc"]


def keep_alive(func):
    """Keeps the wrapped async function alive; functions must have self and ctx as args"""

    @wraps(func)
    async def wrapper(self, ctx, *args, **kwargs):
        """Wraps namegame"""
        while True:
            try:
                return await func(self, ctx, *args, **kwargs)
            except Exception as e:
                # CancelledErrors are normal part of operation, ignore them
                if isinstance(e, asyncio.CancelledError):
                    return
                # panic to the console, and to chat
                DOZER_LOGGER.error(traceback.format_exc())
                await ctx.send(f"```Error in game loop:\n{e.__class__.__name__}: {e}```")

    return wrapper


def game_is_running(func):
    """Check if there's an active game in a channel"""

    @wraps(func)
    async def wrapper(self, ctx: DozerContext, *args, **kwargs):
        """Wraps the checker"""
        if ctx.channel.id not in self.games:
            await ctx.send(f"There's not a game going on! Start one with `{ctx.prefix}ng startround`")
            return

        return await func(self, ctx, *args, **kwargs)

    return wrapper


class NameGameSession():
    """NameGame session object"""

    def __init__(self, mode: str):
        self.running = True
        self.pings_enabled = False
        self.players = OrderedDict()
        self.removed_players = []
        self.picked = []
        self.mode = mode
        self.time = 60
        self.vote_time = -1
        self.number = 0
        self.current_player = None
        self.last_name = ""
        self.last_team = 0
        self.state_lock = None
        self.turn_msg = None
        self.turn_embed = None
        self.turn_task = None
        self.turn_count = 0

        self.pass_tally = 0
        self.fail_tally = 0

        self.vote_correct = False
        self.vote_player = None
        self.vote_msg = None
        self.vote_embed = None
        self.vote_task = None

    def create_embed(self, title: str = "", description: str = "", color=discord.Color.blurple(), extra_fields=[],
                     start: bool = False):
        """Creates an embed."""
        v = "Starting " if start else "Current "
        embed = discord.Embed()
        embed.title = title
        embed.description = description
        embed.color = color
        embed.add_field(name="Players", value=", ".join([escape_markdown(p.display_name) for p in self.players.keys()]) or "n/a")
        embed.add_field(name=v + "Player", value=self.current_player)
        embed.add_field(name=v + "Number", value=self.number or "Wildcard")
        embed.add_field(name="Time Left", value=self.time)

        for name, value in extra_fields:
            embed.add_field(name=name, value=value)
        return embed

    def check_name(self, ctx: DozerContext, team, name: str):
        """Checks the name of the team"""
        tba_parser = ctx.cog.tba_parser
        ftc_teams = ctx.cog.ftc_teams

        actual_name = ""

        if self.mode == "frc":
            # check for existence
            team_data = tba_parser.get_team(team)
            try:
                getattr(team_data, "Errors")
            except tbapi.InvalidKeyError:
                """There is no error, so do nothing"""
            else:
                return -1
            actual_name = team_data.nickname
        elif self.mode == "ftc":
            if team not in ftc_teams:
                return -1
            actual_name = ftc_teams[team]

        self.last_name = actual_name
        self.last_team = team
        return fuzz.ratio(actual_name.lower(), name.lower())

    def next_turn(self):
        """Processes the next turn transition"""
        self.turn_count += 1
        self.pass_tally = 0
        self.fail_tally = 0
        self.time = 60

        players = list(self.players.keys())
        # set the current player to the next handle in the list

        self.current_player = players[(players.index(self.current_player) + 1) % len(players)]

    # self._idx = (self._idx + 1) % len(self.players)

    def strike(self, player):
        """Gives players strikes"""
        self.players[player] += 1
        if self.players[player] >= 3 or len(self.players) == 1:
            self.removed_players.append(player)
            self.players.pop(player)
            return True
        return False

    def check_win(self):
        """Checks if someone won the game"""
        return len(self.players) == 1 and self.turn_count > 6

    def get_picked(self):
        """Gets the picked teams"""
        return ", ".join(map(str, sorted(self.picked))) or "No Picked Teams"


class NameGame(Cog):
    """Namegame commands"""

    def __init__(self, bot: commands.Bot):
        super().__init__(bot)
        with gzip.open("ftc_teams.pickle.gz") as f:
            raw_teams = pickle.load(f)
            self.ftc_teams = {team: data['seasons'][0]['name'] for (team, data) in raw_teams.items()}
        self.games = {}

        tba_config = bot.config['tba']
        self.tba_parser = tbapi.TBAParser(tba_config['key'], cache=False)

    @group(invoke_without_command=True)
    async def ng(self, ctx: DozerContext):
        """Show info about and participate in a robotics team namegame.
        Run the help command on each of the subcommands for more detailed help.
        List of subcommands:
            ng info
            ng startround
            ng addplayer
            ng pick
            ng drop
            ng skip
            ng gameinfo
        """
        await self.info.callback(self, ctx)

    ng.example_usage = """
    `{prefix}ng` - show a description on how the robotics team namegame works. 
    """

    @ng.command()
    @bot_has_permissions(embed_links=True)
    async def info(self, ctx: DozerContext):
        """Show a description of the robotics team name game and how to play."""
        game_embed = discord.Embed()
        game_embed.color = discord.Color.magenta()
        game_embed.title = "How to play"
        game_embed.description = "This is a very simple little game where players will name a team number and name that " \
                                 "starts with the last digit of the last named team. Some more specific rules are below:"
        game_embed.add_field(name="No Double Picking", value="Only pick teams once.")
        game_embed.add_field(name="Three Strikes, You're Out!",
                             value="You are only allowed three strikes, which are given by picking out of turn, "
                                   "getting the team name wrong, picking a non existant team, being voted that your "
                                   "pick is incorrect, not picking in time, or picking a already picked team.")
        game_embed.add_field(name="No Cheatsy Doodles",
                             value="No looking up teams on TBA, TOA, VexDB, or other methods, that's just unfair.")
        game_embed.add_field(name="Times up!",
                             value="You have 60 seconds to make a pick, or you get skipped and get a strike.")
        game_embed.add_field(name="Shaking Things Up",
                             value="Any team number that ends in a 0 mean that the next player has a wildcard, "
                                   "and can pick any legal team.")
        game_embed.add_field(name="Pesky Commands", value=(f"To start a game, type `{ctx.prefix}ng startround` and "
                                                           f"mention the players you want to play with. "
                                                           f"You can add people with `{ctx.prefix}ng addplayer <user_pings>`. "
                                                           f"When it's your turn, type `{ctx.prefix}ng pick <team> "
                                                           f"<teamname>` to execute your pick. "
                                                           f"If you need to skip, typing `{ctx.prefix}ng skip` gives you"
                                                           f" a strike and skips your turn."
                                                           f"You can always do `{ctx.prefix}ng gameinfo` to get the "
                                                           f"current game status. "
                                                           f"If you ever need to quit, running `{ctx.prefix}ng drop` "
                                                           f"removes you from the game. "
                                                           f"For more detailed command help, run `{ctx.prefix}help ng.`"))
        game_embed.add_field(name="Different Game Modes",
                             value=f"You can play the name game with FTC teams too! To start a game playing with "
                                   f"FTC teams, run `{ctx.prefix}ng startround ftc`")
        await ctx.send(embed=game_embed)

    info.example_usage = """
    `{prefix}ng help` - show a description on how the robotics team namegame works
    """

    @ng.group(invoke_without_command=True)
    async def config(self, ctx: DozerContext):
        """Configuration for namegame"""
        await ctx.send(f"""`{ctx.prefix}ng config` reference:
                `{ctx.prefix}ng config defaultmode [mode]` - set tbe default game mode used when startround is used with no arguments
                `{ctx.prefix}ng config setchannel [channel_mention]` - set the channel that games are allowed to be run in
                `{ctx.prefix}ng config clearsetchannel` - clear the set channel for games""")

    @config.command()
    @has_permissions(manage_guild=True)
    async def defaultmode(self, ctx: DozerContext, mode: str = None):
        """Configuration of the default game mode (FRC, FTC, etc.)"""
        query = await NameGameConfig.get_by(guild_id=ctx.guild.id)
        config = query[0] if len(query) == 1 else None
        if mode is None:
            mode = SUPPORTED_MODES[0] if config is None else config.mode
            await ctx.send(f"The current default game mode for this server is `{mode}`")
        else:
            if mode not in SUPPORTED_MODES:
                await ctx.send(
                    f"Game mode `{mode}` not supported! Please pick a mode that is one of: `{', '.join(SUPPORTED_MODES)}`")
                return
            if config is None:
                config = NameGameConfig(guild_id=ctx.guild.id, channel_id=None, mode=mode, pings_enabled=False)
                await config.update_or_add()
            else:
                config.mode = mode
                await config.update_or_add()
            await ctx.send(f"Default game mode updated to `{mode}`")

    @config.command()
    @has_permissions(manage_guild=True)
    async def setchannel(self, ctx: DozerContext, channel: discord.TextChannel = None):
        """Sets the namegame channel"""
        query = await NameGameConfig.get_by(guild_id=ctx.guild.id)
        config = query[0] if len(query) == 1 else None
        if channel is None:
            if config is None or config.channel_id is None:
                await ctx.send(
                    f"There is no currently set namegame channel.\nTo set a channel, run `{ctx.prefix}ng config "
                    f"setchannel [channel_mention]`")
            else:
                await ctx.send(
                    f"The currently set namegame channel is {ctx.guild.get_channel(config.channel_id).mention}.\n"
                    f"To clear this, run `{ctx.prefix}ng config clearsetchannel`")
        else:
            if config is None:
                config = NameGameConfig(guild_id=ctx.guild.id, channel_id=channel.id, mode=SUPPORTED_MODES[0],
                                        pings_enabled=False)
            else:
                config.channel_id = channel.id
            await config.update_or_add()
            await ctx.send(f"Namegame channel set to {channel.mention}!")

    @config.command()
    @has_permissions(manage_guild=True)
    async def clearsetchannel(self, ctx: DozerContext):
        """Clears the set namegame channel"""
        query = await NameGameConfig.get_by(guild_id=ctx.guild.id)
        config = query[0] if len(query) == 1 else None
        if config is not None:
            # update_or_add ignores attributes set to None. To set the column to None, we delete the record and insert
            # a new one with channel set to None.
            new_namegame_config = NameGameConfig(channel_id=None, guild_id=ctx.guild.id,
                                                 pings_enabled=config.pings_enabled,
                                                 mode=config.mode)
            await NameGameConfig.delete(guild_id=ctx.guild.id)
            await new_namegame_config.update_or_add()
        await ctx.send("Namegame channel cleared!")

    @config.command()
    @has_permissions(manage_guild=True)
    async def setpings(self, ctx: DozerContext, enabled: bool):
        """Sets whether or not pings are enabled"""
        query = await NameGameConfig.get_by(guild_id=ctx.guild.id)
        config = query[0] if len(query) == 1 else None
        if config is None:
            config = NameGameConfig(guild_id=ctx.guild.id, channel_id=None, mode=SUPPORTED_MODES[0],
                                    pings_enabled=int(enabled))
        else:
            config.pings_enabled = int(enabled)
        await config.update_or_add()
        await ctx.send(f"Pings enabled set to `{enabled}`!")

    @config.command()
    @has_permissions(manage_guild=True)
    async def leaderboardedit(self, ctx: DozerContext, mode: str, user: discord.User, wins: int):
        """Edits the leaderboard"""
        if mode not in SUPPORTED_MODES:
            await ctx.send(
                f"Game mode `{mode}` not supported! Please pick a mode that is one of: `{', '.join(SUPPORTED_MODES)}`")
            return
        query = await NameGameLeaderboard.get_by(user_id=user.id, game_mode=mode)
        if not query:
            await ctx.send("User not on leaderboard!")
            return
        record = query[0]
        record.wins = wins
        await record.update_or_add()
        await ctx.send(f"{escape_markdown(user.display_name)}'s wins now set to: **{wins}**")

    @config.command()
    @has_permissions(manage_guild=True)
    async def leaderboardclear(self, ctx: DozerContext, mode: str):
        """Clears the leaderboard"""
        if mode not in SUPPORTED_MODES:
            await ctx.send(
                f"Game mode `{mode}` not supported! Please pick a mode that is one of: `{', '.join(SUPPORTED_MODES)}`")
            return
        await NameGameLeaderboard.delete(game_mode=mode)
        await ctx.send(f"Cleared leaderboard for mode {mode}")

    # TODO: configurable time limits, ping on event, etc
    # MORE TODO:
    """
    fix %ng help (done)
    fix %ng startround (done)
    fix the wrong team dialouge (????)
    add pings
    i hate bots
    make %ng addplayer be rhetorical question (done)
    figure out these stupid turn issues
    """

    @ng.command()
    @game_is_running
    async def unheck(self, ctx: DozerContext):
        """
        Emergency removal of a haywire session.
        """
        game = self.games[ctx.channel.id]
        game.running = False
        try:
            game.vote_task.cancel()
        except Exception:
            pass
        try:
            game.turn_task.cancel()
        except Exception:
            pass

        self.games.pop(game)

    @ng.command()
    async def modes(self, ctx: DozerContext):
        """Returns a list of supported modes"""
        await ctx.send(f"Supported game modes: `{', '.join(SUPPORTED_MODES)}`")

    @ng.command()
    async def startround(self, ctx: DozerContext, mode: str = None):
        """
        Starts a namegame session.
        One can select the robotics program by specifying one of "FRC" or "FTC".
        """
        if mode is None or mode.lower() not in SUPPORTED_MODES:
            config = await NameGameConfig.get_by(guild_id=ctx.guild.id)
            mode = SUPPORTED_MODES[0] if len(config) == 0 else config[0].mode
            await ctx.send(
                f"Unspecified or invalid game mode,  assuming game mode `{mode}`. For a full list of game modes, run "
                f"`{ctx.prefix}ng modes`")

        pings_enabled = False
        config_query = await NameGameConfig.get_by(guild_id=ctx.guild.id)
        if len(config_query) == 0:
            config = None
        else:
            config = config_query[0]
        if config is not None and config.channel_id is not None and config.channel_id != ctx.channel.id:
            await ctx.send("Games cannot be started in this channel!")
            return
        pings_enabled = (config is not None and config.pings_enabled)

        if ctx.channel.id in self.games:
            await ctx.send("A game is currently going on! Wait till the players finish up to start again.")
            return
        game = NameGameSession(mode.lower())
        game.state_lock = asyncio.Lock(loop=self.bot.loop)
        game.pings_enabled = pings_enabled
        game.players[ctx.author] = 0
        game.current_player = ctx.author
        for player in ctx.message.mentions:
            if player == ctx.author:
                continue
            if player.bot:
                await ctx.send(f"You can't invite bot users like {player.mention}!")
                continue
            game.players[player] = 0
        await self.send_turn_embed(ctx, game,
                                   title=f"{mode.upper()} Name Game",
                                   description="A game has been started! The info about the game is as follows:",
                                   color=discord.Color.green())
        await self.notify(ctx, game, f"{game.current_player.mention}, start us off!")
        # await ctx.send(f"{game.current_player.mention}, start us off!")
        self.games[ctx.channel.id] = game
        game.turn_task = self.bot.loop.create_task(self.game_turn_countdown(ctx, game))

    startround.example_usage = """
    `{prefix}ng startround frc` - start an FRC namegame session.
    """

    @ng.command()
    @game_is_running
    async def addplayer(self, ctx: DozerContext):
        """Add players to the current game.
        Only works if the user is currently playing."""
        if ctx.channel.id not in self.games:
            await ctx.send(f"There's not a game going on! Start one with `{ctx.prefix}ng startround`")
            return
        game = self.games[ctx.channel.id]

        async with game.state_lock:
            added = False
            players = ctx.message.mentions or [ctx.author]
            for player in ctx.message.mentions:
                if player.bot:
                    await ctx.send(f"You can't invite bot users like {player.mention}!")
                    continue

                if player in game.removed_players:
                    await ctx.send(f"{player.mention} is already out of the game and can't be added back in.")
                elif player in game.players:
                    await ctx.send(f"{player.mention} is already in the game!")
                game.players[player] = 0
                added = True

            if not added:
                return
            await ctx.send(embed=game.create_embed(
                title="Players have been added to the game.",
                description="See below for an updated player list.",
                color=discord.Color.blurple()
            ))

    addplayer.example_usage = """
    `{prefix}ng addplayer @user1, @user2` - add user1 and user2 to the game.
    """

    @ng.command()
    @game_is_running
    async def pick(self, ctx: DozerContext, team: int, *, name: str):
        """Attempt to pick a team in a game."""
        game = self.games[ctx.channel.id]

        async with game.state_lock:
            if ctx.author != game.current_player:
                if ctx.author in game.players:
                    await ctx.send(
                        "It's not your turn! You've been given a strike for this behaviour! Don't let it happen again...")
                    await self.strike(ctx, game, ctx.author)
                else:
                    await ctx.send(
                        f"Let the people playing play! If you want to join, ask one of the people currently playing to "
                        f"run `{ctx.prefix}ng addplayer {escape_markdown(ctx.author.display_name)}`")
                return

            if game.time < 0:
                await ctx.send("Vote on the current team before picking the next!")
                return

            if game.number != 0 and str(game.number) != str(team)[0]:
                await self.skip_player(ctx, game, ctx.author,
                                       "Your team doesn't start with the correct digit! Strike given, moving onto the next player!")
                return
            if team in game.picked:
                await self.skip_player(ctx, game, ctx.author,
                                       "That team has already been picked! You have been skipped and given a strike.")
                return

            ratio = game.check_name(ctx, team, name)
            if ratio == -1:
                # nonexistant team
                await self.skip_player(ctx, game, ctx.author,
                                       f"Team {team} doesn't exist! Strike given, moving onto the next player!")
                return
            if ratio > 60:
                game.picked.append(team)
                game.number = game.last_team % 10
                game.next_turn()
                game.vote_correct = True
                game.vote_time = 20
                game.vote_player = ctx.author
                await self.send_turn_embed(ctx, game,
                                           title="Team correct!",
                                           description=f"Team {team} ({game.last_name}) was {ratio}% correct! Moving "
                                                       f"onto the next player as follows. Click the red X to override "
                                                       f"this decision.",
                                           color=discord.Color.green(),
                                           extra_fields=[("Voting Time", game.vote_time)])
                await game.turn_msg.add_reaction('❌')
                await self.notify(ctx, game, f"{game.current_player.mention}, you're up! Current number: {game.number}")
                game.vote_msg = game.turn_msg
                game.vote_embed = game.turn_embed

            # EXTREMELY INCOMPLETE LOL
            # (not anymore)
            else:
                game.time = -1
                game.vote_time = 60
                game.vote_player = ctx.author
                game.vote_correct = False
                vote_embed = discord.Embed()
                vote_embed.color = discord.Color.gold()
                vote_embed.title = "A vote is needed!"
                vote_embed.description = "A player has made a choice with less than 50% similarity. The details of the " \
                                         "pick are below. Click on the two emoji to vote if this is correct or not. A" \
                                         " 50% majority of players is required to accept it, otherwise the player will " \
                                         "get a strike."
                vote_embed.add_field(name="Player", value=game.current_player.mention)
                vote_embed.add_field(name="Team", value=team)
                vote_embed.add_field(name="Said Name", value=name)
                vote_embed.add_field(name="Actual Name", value=game.last_name)
                vote_embed.add_field(name="Similarity", value=f"{ratio}%")
                vote_embed.add_field(name="Voting Time", value=game.vote_time)
                game.vote_embed = vote_embed
                game.vote_msg = await ctx.send(embed=vote_embed)
                await game.vote_msg.add_reaction('✅')
                await game.vote_msg.add_reaction('❌')
                game.vote_task = self.bot.loop.create_task(self.game_vote_countdown(ctx, game))

    pick.example_usage = """
    `{prefix}ng pick 254 poofy cheeses` - attempt to guess team 254 with a specified name of "poofy cheeses".
    """

    @ng.command()
    @game_is_running
    async def drop(self, ctx: DozerContext):
        """Drops a player from the current game by eliminating them. Once dropped, they can no longer rejoin."""
        game = self.games[ctx.channel.id]
        async with game.state_lock:
            if ctx.author not in game.players:
                await ctx.send("You can't leave a game you're not in!")
                return
            game.players[ctx.author] = 2
            if ctx.author == game.current_player:
                await self.skip_player(ctx, game, ctx.author)
            else:
                await self.strike(ctx, game, ctx.author)
            if game.running:
                await self.display_info(ctx, game)

    drop.example_usage = """
    `{prefix}ng drop` - remove the initiator of the command from the current game
    """

    @ng.command()
    @game_is_running
    async def skip(self, ctx: DozerContext):
        """Skips the current player if the player wishes to forfeit their turn."""
        game = self.games[ctx.channel.id]
        async with game.state_lock:
            if ctx.author != game.current_player:
                await ctx.send("It's not your turn! Only the current player can skip their turn!")
            else:
                await self.skip_player(ctx, game, ctx.author)

    skip.example_usage = """
    `{prefix}ng skip` - skip the current player's turn
    """

    @ng.command()
    @game_is_running
    async def gameinfo(self, ctx: DozerContext):
        """Display info about the currently running game."""
        game = self.games[ctx.channel.id]
        await self.display_info(ctx, game)

    gameinfo.example_usage = """
    `{prefix}ng gameinfo` - display info about the currently running game.
    """

    @ng.command()
    async def leaderboard(self, ctx: DozerContext, mode: str = None):
        """Display top numbers of wins for the specified game mode"""
        if mode is None:
            config = await NameGameConfig.get_by(guild_id=ctx.guild.id)
            mode = SUPPORTED_MODES[0] if len(config) == 0 else config[0].mode
        if mode not in SUPPORTED_MODES:
            await ctx.send(
                f"Game mode `{mode}` not supported! Please pick a mode that is one of: `{', '.join(SUPPORTED_MODES)}`")
            return
        leaderboard = sorted(await NameGameLeaderboard.get_by(game_mode=mode),
                             key=lambda i: i.wins, reverse=True)[:10]
        embed = discord.Embed(color=discord.Color.gold(), title=f"{mode.upper()} Name Game Leaderboard")
        for idx, entry in enumerate(leaderboard, 1):
            embed.add_field(name=f"#{idx}: {escape_markdown(ctx.bot.get_user(entry.user_id).display_name)}", value=entry.wins)
        await ctx.send(embed=embed)

    leaderboard.example_usage = """
    `{prefix}ng leaderboard ftc` - display the namegame winning leaderboards for FTC.
    """

    async def strike(self, ctx: DozerContext, game: NameGameSession, player: discord.Member):
        """Gives a player a strike."""
        if game.strike(player):
            await ctx.send(f"Player {player.mention} is ELIMINATED!")
        if len(game.players) == 0 or game.turn_count <= 6:
            await ctx.send("Game disbanded, no winner called!")
            game.running = False
        if game.check_win():
            # winning condition
            winner = list(game.players.keys())[0]

            query = await NameGameLeaderboard.get_by(user_id=winner.id, mode=game.mode)
            if query:
                record = query[0]
                record.wins += 1
            else:
                record = NameGameLeaderboard(user_id=winner.id, wins=1, game_mode=game.mode)
            await record.update_or_add()
            win_embed = discord.Embed()
            win_embed.color = discord.Color.gold()
            win_embed.title = "We have a winner!"
            win_embed.add_field(name="Winning Player", value=winner)
            win_embed.add_field(name="Wins Total", value=record.wins)
            win_embed.add_field(name="Teams Picked", value=game.get_picked())
            await ctx.send(embed=win_embed)

            game.running = False

        if not game.running:
            self.games.pop(ctx.channel.id)

    async def display_info(self, ctx: DozerContext, game: NameGameSession):
        """Displays info about the current game"""
        info_embed = discord.Embed(title="Current Game Info", color=discord.Color.blue())
        info_embed.add_field(name="Game Type", value=game.mode.upper())
        info_embed.add_field(
            name="Strikes",
            value="\n".join([f"{escape_markdown(player.display_name)}: {strikes}" for player, strikes in game.players.items()])
        )
        info_embed.add_field(name="Current Player", value=game.current_player)
        info_embed.add_field(name="Current Number", value=game.number or "Wildcard")
        info_embed.add_field(name="Time Left", value=game.time)
        info_embed.add_field(name="Teams Picked", value=game.get_picked())
        await ctx.send(embed=info_embed)

    async def skip_player(self, ctx: DozerContext, game: NameGameSession, player: discord.Member, msg=None):
        """Skips a player"""
        if msg is not None:
            await ctx.send(msg)
        game.vote_time = -1
        game.next_turn()
        await self.send_turn_embed(ctx, game,
                                   title=f"Player {player.display_name} was skipped and now has {game.players[player] + 1} strike(s)!",
                                   color=discord.Color.red())
        if player != game.current_player:
            await self.notify(ctx, game, f"{game.current_player.mention}, you're up! Current number: {game.number}")
        await self.strike(ctx, game, player)

    # send an embed that starts a new turn
    async def send_turn_embed(self, ctx: DozerContext, game: NameGameSession, **kwargs):
        """Sends an embed that starts a new turn"""
        game.turn_embed = game.create_embed(**kwargs)
        game.turn_msg = await ctx.send(embed=game.turn_embed)

    async def notify(self, ctx: DozerContext, game: NameGameSession, msg: str):
        """Notifies people in the channel when it's their turn."""
        if game.pings_enabled:
            await ctx.send(msg)

    @Cog.listener()
    async def on_reaction_add(self, reaction: discord.Reaction, user: discord.Member):
        """When reactions are added, trigger the voting handler"""
        if reaction.message.channel.id not in self.games:
            return
        game = self.games[reaction.message.channel.id]
        async with game.state_lock:
            if game.vote_msg is None or game.vote_time <= 0:
                return
            await self._on_reaction(game, reaction, user, 1)

            # also handle voting logic
            ctx = await self.bot.get_context(reaction.message)
            if game.vote_correct:
                if game.fail_tally > .5 * len(game.players):
                    await ctx.send(f"The decision was overruled! Player {game.vote_player.mention} is given a strike!")
                    await self.strike(ctx, game, game.vote_player)
                    game.vote_time = -1
            else:
                if game.pass_tally >= .5 * len(game.players):
                    game.picked.append(game.last_team)
                    game.number = game.last_team % 10
                    game.next_turn()
                    await self.send_turn_embed(ctx, game,
                                               title="Team correct!",
                                               description=f"Team {game.last_team} ({game.last_name}) was correct! "
                                                           f"Moving onto the next player as follows.",
                                               color=discord.Color.green())
                    await self.notify(ctx, game,
                                      f"{game.current_player.mention}, you're up! Current number: {game.number}")
                    game.vote_time = -1
                elif game.fail_tally >= .5 * len(game.players):
                    await ctx.send(
                        f"Team {game.last_team} was guessed wrong! Strike given to the responsible player and player is skipped.")
                    await self.skip_player(ctx, game, game.current_player)
                    game.vote_time = -1

    @Cog.listener()
    async def on_reaction_remove(self, reaction: discord.Reaction, user: discord.Member):
        """When a reaction is removed, do vote handling"""
        if reaction.message.channel.id not in self.games:
            return
        game = self.games[reaction.message.channel.id]

        async with game.state_lock:
            if game.vote_msg is None or game.vote_time <= 0:
                return
            await self._on_reaction(game, reaction, user, -1)

    async def _on_reaction(self, game: NameGameSession, reaction: discord.Reaction, user: discord.Member, inc: int):
        """Handles pass/fail reactions"""
        if reaction.message.id == game.vote_msg.id and user in game.players:
            if reaction.emoji == '❌':
                game.fail_tally += inc

            if reaction.emoji == '✅':
                game.pass_tally += inc
        return game

    @keep_alive
    async def game_turn_countdown(self, ctx: DozerContext, game):
        """Counts down the time remaining left in the turn"""
        await asyncio.sleep(1)
        async with game.state_lock:
            if not game.running:
                return
            if game.time > 0:
                game.time -= 1
                game.turn_embed.set_field_at(3, name="Time Left", value=game.time)

            if game.vote_time > 0 and game.vote_correct:
                game.vote_time -= 1
                game.turn_embed.set_field_at(4, name="Voting Time", value=game.vote_time)

            if game.time % 5 == 0:
                await game.turn_msg.edit(embed=game.turn_embed)

            if game.time == 0:
                await self.skip_player(ctx, game, game.current_player)
            game.turn_task = self.bot.loop.create_task(self.game_turn_countdown(ctx, game))

    @keep_alive
    async def game_vote_countdown(self, ctx: DozerContext, game: NameGameSession):
        """Counts down the time remaining left to vote"""
        await asyncio.sleep(1)
        async with game.state_lock:
            if not (game.running and not game.vote_correct and game.vote_embed and game.vote_time > 0):
                return
            game.vote_time -= 1
            game.vote_embed.set_field_at(5, name="Voting Time", value=game.vote_time)
            if game.vote_time % 5 == 0:
                await game.vote_msg.edit(embed=game.vote_embed)
            if game.vote_time == 0:
                await ctx.send(
                    "The vote did not reach 50% in favor or in failure, so the responsible player is given a strike and skipped.")
                await self.skip_player(ctx, game, game.current_player)

            game.vote_task = self.bot.loop.create_task(self.game_vote_countdown(ctx, game))


class NameGameConfig(db.DatabaseTable):
    """Configuration storage object"""
    __tablename__ = 'namegame_config'
    __uniques__ = 'guild_id'

    @classmethod
    async def initial_create(cls):
        """Create the table in the database"""
        async with db.Pool.acquire() as conn:
            await conn.execute(f"""
            CREATE TABLE {cls.__tablename__} (
            guild_id bigint PRIMARY KEY NOT NULL,
            channel_id bigint null,
            mode varchar NOT NULL,
            pings_enabled bigint NOT NULL
            )""")

    def __init__(self, guild_id: int, mode: str, pings_enabled: int, channel_id: int = None):
        super().__init__()
        self.channel_id = channel_id
        self.mode = mode
        self.guild_id = guild_id
        self.pings_enabled = pings_enabled

    @classmethod
    async def get_by(cls, **kwargs):
        results = await super().get_by(**kwargs)
        result_list = []
        for result in results:
            obj = NameGameConfig(guild_id=result.get("guild_id"), mode=result.get("mode"),
                                 pings_enabled=result.get("pings_enabled"), channel_id=result.get("channel_id"))
            result_list.append(obj)
        return result_list


class NameGameLeaderboard(db.DatabaseTable):
    """Leaderboard storage object"""
    __tablename__ = 'namegame_leaderboard'
    __uniques__ = 'user_id'

    @classmethod
    async def initial_create(cls):
        """Create the table in the database"""
        async with db.Pool.acquire() as conn:
            await conn.execute(f"""
            CREATE TABLE {cls.__tablename__} (
            user_id bigint NOT NULL,
            wins bigint NOT NULL,
            game_mode varchar NOT NULL,
            PRIMARY KEY (user_id, game_mode)
            )""")

    def __init__(self, user_id: int, game_mode: str, wins: int):
        super().__init__()
        self.game_mode = game_mode
        self.user_id = user_id
        self.wins = wins

    @classmethod
    async def get_by(cls, **kwargs):
        results = await super().get_by(**kwargs)
        result_list = []
        for result in results:
            obj = NameGameLeaderboard(user_id=result.get("user_id"), game_mode=result.get("game_mode"),
                                      wins=result.get("wins"))
            result_list.append(obj)
        return result_list


def setup(bot):
    """Adds the namegame cog to the bot"""
    bot.add_cog(NameGame(bot))<|MERGE_RESOLUTION|>--- conflicted
+++ resolved
@@ -8,11 +8,8 @@
 
 import discord
 import tbapi
-<<<<<<< HEAD
 from discord.utils import escape_markdown
-=======
 from discord.ext import commands
->>>>>>> 8255507b
 from discord.ext.commands import has_permissions
 from fuzzywuzzy import fuzz
 
