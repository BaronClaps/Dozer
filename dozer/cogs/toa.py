--- conflicted
+++ resolved
@@ -55,12 +55,8 @@
     """TOA commands"""
     def __init__(self, bot):
         super().__init__(bot)
-<<<<<<< HEAD
-        self.parser = TOAParser(bot.config['toa']['key'], aiohttp.ClientSession(), app_name=bot.config['toa']['app_name'])
-=======
         self.http_session = aiohttp.ClientSession()
         self.parser = TOAParser(bot.config['toa']['key'], self.http_session, app_name=bot.config['toa']['app_name'])
->>>>>>> ec442577
 
     @group(invoke_without_command=True)
     async def toa(self, ctx, team_num: int):
