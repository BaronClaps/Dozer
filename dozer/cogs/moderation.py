--- conflicted
+++ resolved
@@ -37,12 +37,8 @@
         )
         modlog_embed.add_field(name=f"{action.capitalize()} user", value=f"{target.mention} ({target} | {target.id})", inline=False)
         modlog_embed.add_field(name="Requested by", value=f"{member.mention} ({member} | {member.id})", inline=False)
-<<<<<<< HEAD
         modlog_embed.add_field(name="Reason", value=reason or "No reason specified", inline=False)
-=======
-        modlog_embed.add_field(name="Reason", value=reason, inline=False)
         modlog_embed.add_field(name="Timestamp", value=str(datetime.datetime.now()), inline=False)
->>>>>>> d27d960d
 
         # modlog_message = "{} has {} {} because {}".format(member, action, target, reason)
         # modlog_message = clean(ctx=ctx, text=modlog_message)
