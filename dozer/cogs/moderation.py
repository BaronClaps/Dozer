from discord.ext.commands import has_permissions, bot_has_permissions
from .. import db
from ._utils import *
import discord


# Todo: timed/self mutes, audit logging reasoning passing
class Moderation(Cog):
	@command()
	@has_permissions(ban_members=True)
	@bot_has_permissions(ban_members=True)
	async def ban(self, ctx, user_mentions: discord.User, *, reason="No reason provided"):
		"Bans the user mentioned."
		usertoban = user_mentions
		howtounban = "When it's time to unban, here's the ID to unban: <@{} >".format(usertoban.id)
		modlogmessage = "{} has been banned by {} because {}. {}".format(usertoban, ctx.author.mention, reason, howtounban)
		await ctx.guild.ban(usertoban, reason=reason)
		await ctx.send(modlogmessage)
		with db.Session() as session:
			modlogchannel = session.query(Guildmodlog).filter_by(id=ctx.guild.id).one_or_none()
			if modlogchannel is not None:
				channel = ctx.guild.get_channel(modlogchannel.modlog_channel)
				await channel.send(modlogmessage)
			else:
				await ctx.send("Please configure modlog channel to enable modlog functionality")

	@command()
	@has_permissions(ban_members=True)
	@bot_has_permissions(ban_members=True)
	async def unban(self, ctx, user_mentions: discord.User, *, reason="No reason provided"):
		"Unbans the user ID mentioned."
		usertoban = user_mentions
		await ctx.guild.unban(usertoban, reason=reason)
		modlogmessage = "{} has been unbanned by {} because {}".format(usertoban, ctx.author.mention, reason)
		await ctx.send(modlogmessage)
		with db.Session() as session:
			modlogchannel = session.query(Guildmodlog).filter_by(id=ctx.guild.id).one_or_none()
			if modlogchannel is not None:
				channel = ctx.guild.get_channel(modlogchannel.modlog_channel)
				await channel.send(modlogmessage)
			else:
				await ctx.send("Please configure modlog channel to enable modlog functionality")

	@command()
	@has_permissions(kick_members=True)
	@bot_has_permissions(kick_members=True)
	async def kick(self, ctx, user_mentions: discord.User, *, reason="No reason provided"):
		"Kicks the user mentioned."
		usertokick = user_mentions
		await ctx.guild.kick(usertokick, reason=reason)
		modlogmessage = "{} has been kicked by {} because {}".format(usertokick, ctx.author.mention, reason)
		await ctx.send(modlogmessage)
		with db.Session() as session:
			modlogchannel = session.query(Guildmodlog).filter_by(id=ctx.guild.id).one_or_none()
			if modlogchannel is not None:
				channel = ctx.guild.get_channel(modlogchannel.modlog_channel)
				await channel.send(modlogmessage)
			else:
				await ctx.send("Please configure modlog channel to enable modlog functionality")

	@command()
	@has_permissions(administrator=True)
	async def modlogconfig(self, ctx, channel_mentions: discord.TextChannel):
		"""Set the modlog channel for a server by passing the channel id"""
		print(channel_mentions)
		with db.Session() as session:
			config = session.query(Guildmodlog).filter_by(id=str(ctx.guild.id)).one_or_none()
			if config is not None:
				print("config is not none")
				config.name = ctx.guild.name
				config.modlog_channel = str(channel_mentions.id)
			else:
				print("Config is none")
				config = Guildmodlog(id=ctx.guild.id, modlog_channel=channel_mentions.id, name=ctx.guild.name)
				session.add(config)
			await ctx.send(ctx.message.author.mention + ', modlog settings configured!')

<<<<<<< HEAD
	@command()
	@has_permissions(administrator=True)
	async def memberlogconfig(self, ctx, channel_mentions: discord.TextChannel):
		"""Set the modlog channel for a server by passing the channel id"""
		print(channel_mentions)
		with db.Session() as session:
			config = session.query(Guildmemberlog).filter_by(id=str(ctx.guild.id)).one_or_none()
			if config is not None:
				print("config is not none")
				config.name = ctx.guild.name
				config.memberlog_channel = str(channel_mentions.id)
			else:
				print("Config is none")
				config = Guildmemberlog(id=ctx.guild.id, memberlog_channel=channel_mentions.id, name=ctx.guild.name)
				session.add(config)
			await ctx.send(ctx.message.author.mention + ', memberlog settings configured!')

	@command()
	@has_permissions(administrator=True)
	async def messagelogconfig(self, ctx, channel_mentions: discord.TextChannel):
		"""Set the modlog channel for a server by passing the channel id"""
		print(channel_mentions)
		with db.Session() as session:
			config = session.query(Guildmessagelog).filter_by(id=str(ctx.guild.id)).one_or_none()
			if config is not None:
				print("config is not none")
				config.name = ctx.guild.name
				config.messagelog_channel = str(channel_mentions.id)
			else:
				print("Config is none")
				config = Guildmessagelog(id=ctx.guild.id, messagelog_channel=channel_mentions.id, name=ctx.guild.name)
				session.add(config)
			await ctx.send(ctx.message.author.mention + ', messagelog settings configured!')

	async def on_member_join(self, member):
		memberjoinedmessage = "{} has joined the server! Enjoy your stay!".format(member.display_name)
		with db.Session() as session:
			memberlogchannel = session.query(Guildmemberlog).filter_by(id=member.guild.id).one_or_none()
			if memberlogchannel is not None:
				channel = member.guild.get_channel(memberlogchannel.memberlog_channel)
				await channel.send(memberjoinedmessage)

	async def on_member_remove(self, member):
		memberleftmessage = "{} has left the server!".format(member.display_name)
		with db.Session() as session:
			memberlogchannel = session.query(Guildmemberlog).filter_by(id=member.guild.id).one_or_none()
			if memberlogchannel is not None:
				channel = member.guild.get_channel(memberlogchannel.memberlog_channel)
				await channel.send(memberleftmessage)

	async def on_message_delete(self, message):
		e = discord.Embed(type='rich')
		e.title = 'Message Deletion'
		e.color = 0xFF0000
		e.add_field(name='Author', value=message.author)
		if 1024 > len(message.content) > 0:
			e.add_field(name="Deleted message", value=message.content)
		elif len(message.content) != 0:
			e.add_field(name="Deleted message", value=message.content[0:1023])
			e.add_field(name="Deleted message continued", value=message.content[1024:2000])
		elif len(message.content) == 0:
			for i in message.embeds:
				e.add_field(name="Title", value=i.title)
				e.add_field(name="Description", value=i.description)
				e.add_field(name="Timestamp", value=i.timestamp)
				for x in i.fields:
					e.add_field(name=x.name, value=x.value)
				e.add_field(name="Footer", value=i.footer)
		with db.Session() as session:
			messagelogchannel = session.query(Guildmessagelog).filter_by(id=message.guild.id).one_or_none()
			if messagelogchannel is not None:
				channel = message.guild.get_channel(messagelogchannel.messagelog_channel)
				await channel.send(embed=e)

	async def on_message_edit(self, before, after):
		if after.edited_at is not None or before.edited_at is not None:
			# There is a reason for this. That reason is that otherwise, an infinite spam loop occurs
			e = discord.Embed(type='rich')
			e.title = 'Message Edited'
			e.color = 0xFF0000
			e.add_field(name='Author', value=before.author)
			if 1024 > len(before.content) > 0:
				e.add_field(name="Old message", value=before.content)
			elif len(before.content) != 0:
				e.add_field(name="Old message", value=before.content[0:1023])
				e.add_field(name="Old message continued", value=before.content[1024:2000])
			elif len(before.content) == 0 and before.edited_at is not None:
				for i in before.embeds:
					e.add_field(name="Title", value=i.title)
					e.add_field(name="Description", value=i.description)
					e.add_field(name="Timestamp", value=i.timestamp)
					for x in i.fields:
						e.add_field(name=x.name, value=x.value)
					e.add_field(name="Footer", value=i.footer)
			if 0 < len(after.content) < 1024:
				e.add_field(name="New message", value=after.content)
			elif len(after.content) != 0:
				e.add_field(name="New message", value=after.content[0:1023])
				e.add_field(name="New message continued", value=after.content[1024:2000])
			elif len(after.content) == 0 and after.edited_at is not None:
				e.add_field(name="Title", value=i.title)
				e.add_field(name="Description", value=i.description)
				e.add_field(name="Timestamp", value=i.timestamp)
				for i in after.embeds:
					for x in i.fields:
						e.add_field(name=x.name, value=x.value)
			with db.Session() as session:
				messagelogchannel = session.query(Guildmessagelog).filter_by(id=before.guild.id).one_or_none()
				if messagelogchannel is not None:
					channel = before.guild.get_channel(messagelogchannel.messagelog_channel)
					await channel.send(embed=e)


=======
>>>>>>> 34544186
	@command(aliases=["purge"])
	@has_permissions(manage_messages=True)
	@bot_has_permissions(manage_messages=True, read_message_history=True)
	async def prune(self, ctx, num_to_delete: int):
		"""Bulk delete a set number of messages from the current channel."""
		await ctx.message.channel.purge(limit=num_to_delete + 1)
		await ctx.send("Deleted {n} messages under request of {user}".format(n=num_to_delete, user=ctx.message.author.mention), delete_after=5)
	prune.example_usage = """
	`{prefix}prune 10` - Delete the last 10 messages in the current channel.
	"""

<<<<<<< HEAD

=======
>>>>>>> 34544186
class Guildmodlog(db.DatabaseObject):
	__tablename__ = 'modlogconfig'
	id = db.Column(db.Integer, primary_key=True)
	name = db.Column(db.String)
	modlog_channel = db.Column(db.Integer)


class Guildmemberlog(db.DatabaseObject):
	__tablename__ = 'memberlogconfig'
	id = db.Column(db.Integer, primary_key=True)
	name = db.Column(db.String)
	memberlog_channel = db.Column(db.Integer)


class Guildmessagelog(db.DatabaseObject):
	__tablename__ = 'messagelogconfig'
	id = db.Column(db.Integer, primary_key=True)
	name = db.Column(db.String)
	messagelog_channel = db.Column(db.Integer)


def setup(bot):
	bot.add_cog(Moderation(bot))<|MERGE_RESOLUTION|>--- conflicted
+++ resolved
@@ -75,7 +75,6 @@
 				session.add(config)
 			await ctx.send(ctx.message.author.mention + ', modlog settings configured!')
 
-<<<<<<< HEAD
 	@command()
 	@has_permissions(administrator=True)
 	async def memberlogconfig(self, ctx, channel_mentions: discord.TextChannel):
@@ -188,9 +187,7 @@
 					channel = before.guild.get_channel(messagelogchannel.messagelog_channel)
 					await channel.send(embed=e)
 
-
-=======
->>>>>>> 34544186
+   
 	@command(aliases=["purge"])
 	@has_permissions(manage_messages=True)
 	@bot_has_permissions(manage_messages=True, read_message_history=True)
@@ -201,11 +198,8 @@
 	prune.example_usage = """
 	`{prefix}prune 10` - Delete the last 10 messages in the current channel.
 	"""
-
-<<<<<<< HEAD
-
-=======
->>>>>>> 34544186
+  
+  
 class Guildmodlog(db.DatabaseObject):
 	__tablename__ = 'modlogconfig'
 	id = db.Column(db.Integer, primary_key=True)
