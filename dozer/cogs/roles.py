--- conflicted
+++ resolved
@@ -201,11 +201,7 @@
 	@bot_has_permissions(manage_roles=True)
 	@has_permissions(manage_roles=True)
 	async def take(self, ctx, member : discord.Member, *, role : discord.Role):
-<<<<<<< HEAD
-		"""Removes a role from a member. Not restricted to giveable roles."""
-=======
 		"""Takes a role from a member. Not restricted to giveable roles."""
->>>>>>> 0414c4f7
 		await member.remove_roles(role)
 		await ctx.send('Successfully removed "{}" from {}!'.format(role, member))
 
