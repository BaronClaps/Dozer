--- conflicted
+++ resolved
@@ -8,11 +8,7 @@
 
 from ..bot import DOZER_LOGGER
 from ..db import *
-<<<<<<< HEAD
-from .actionlogs import CustomJoinLeaveMessages
-=======
 from .actionlogs import GuildMemberLog
->>>>>>> af06f02e
 
 from ._utils import *
 from .. import db
@@ -161,8 +157,8 @@
             e.add_field(name='I couldn\'t restore these roles, as I don\'t have permission.',
                         value='\n'.join(sorted(cant_give)))
         try:
-            dest_id = await CustomJoinLeaveMessages.get_by(guild_id=member.guild.id)
-            dest = member.guild.get_channel(dest_id[0].channel_id)
+            dest_id = await GuildMemberLog.get_by(guild_id=member.guild.id)
+            dest = member.guild.get_channel(dest_id[0].memberlog_channel)
             await dest.send(embed=e)
         except discord.Forbidden:
             pass
