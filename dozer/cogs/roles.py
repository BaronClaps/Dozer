--- conflicted
+++ resolved
@@ -377,17 +377,10 @@
 
 
 class MissingRole(db.DatabaseObject):
-<<<<<<< HEAD
     """Holds what roles a given member had when they last left the guild."""
     __tablename__ = 'missing_roles'
     __table_args__ = (
         db.ForeignKeyConstraint(['guild_id', 'member_id'], ['missing_members.guild_id', 'missing_members.member_id']),)
-=======
-    """Actually, what does this do?"""
-    __tablename__ = 'missing_roles'
-    __table_args__ = (
-        db.ForeignKeyConstraint(['guild_id', 'member_id'], ['missing_members.guild_id', 'missing_members.member_id'],))
->>>>>>> 500d12cf
     role_id = db.Column(db.Integer, primary_key=True)
     guild_id = db.Column(db.Integer)  # Guild ID doesn't have to be primary because role IDs are unique across guilds
     member_id = db.Column(db.Integer, primary_key=True)
