--- conflicted
+++ resolved
@@ -8,10 +8,7 @@
 import discord
 from discord.ext import commands
 from discord.ext.commands import has_permissions, BadArgument
-<<<<<<< HEAD
-=======
 from dozer.context import DozerContext
->>>>>>> a344e051
 
 from ._utils import *
 from .general import blurple
@@ -466,7 +463,6 @@
 
     @memberlogconfig.command()
     @has_permissions(manage_guild=True)
-<<<<<<< HEAD
     async def togglesendonverify(self, ctx):
         """Toggles if a join log is sent on user joining or on completing verification"""
         config = await CustomJoinLeaveMessages.get_by(guild_id=ctx.guild.id)
@@ -483,10 +479,7 @@
 
     @memberlogconfig.command()
     @has_permissions(manage_guild=True)
-    async def setjoinmessage(self, ctx, *, template: str = None):
-=======
     async def setjoinmessage(self, ctx: DozerContext, *, template: str = None):
->>>>>>> a344e051
         """Configure custom join message template"""
         e = discord.Embed(color=blurple)
         e.set_footer(text='Triggered by ' + ctx.author.display_name)
