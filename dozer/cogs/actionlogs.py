--- conflicted
+++ resolved
@@ -7,13 +7,11 @@
 
 import discord
 from discord.ext.commands import has_permissions, BadArgument
-<<<<<<< HEAD
+
 from discord.utils import escape_markdown
-
-=======
 from ..Components.CustomJoinLeaveMessages import CustomJoinLeaveMessages, format_join_leave, send_log
 from .moderation import GuildNewMember
->>>>>>> 438428ce
+
 from ._utils import *
 from .general import blurple
 from .. import db
